import {
  Inject,
  Injectable,
  Logger,
  OnApplicationBootstrap,
  OnModuleDestroy,
  OnModuleInit,
} from '@nestjs/common';
import { DiscoveryService, MetadataScanner } from '@nestjs/core';
import { InstanceWrapper } from '@nestjs/core/injector/instance-wrapper';
import {
  NativeConnection,
  NativeConnectionOptions,
  Runtime,
  RuntimeOptions,
  Worker,
  WorkerOptions,
} from '@temporalio/worker';
import {
  TEMPORAL_MODULE_OPTIONS_TOKEN,
  TemporalModuleOptions,
} from './temporal.module-definition';
import { TemporalMetadataAccessor } from './temporal-metadata.accessors';
import { ActivityOptions } from './decorators';

@Injectable()
export class TemporalExplorer
<<<<<<< HEAD
  implements OnModuleInit, OnModuleDestroy, OnApplicationBootstrap
{
  @Inject(TEMPORAL_MODULE_OPTIONS_TOKEN) private options: TemporalModuleOptions;
=======
  implements OnModuleInit, OnModuleDestroy, OnApplicationBootstrap {
>>>>>>> 80647ae5
  private readonly logger = new Logger(TemporalExplorer.name);
  public get worker() {
    return this._worker;
  }
  private _worker: Worker | undefined;
  private workerRunPromise: Promise<void>

  constructor(
    private readonly discoveryService: DiscoveryService,
    private readonly metadataAccessor: TemporalMetadataAccessor,
    private readonly metadataScanner: MetadataScanner,
  ) { }

  async onModuleInit() {
    await this.explore();
  }

  async onModuleDestroy() {
    // Workers automatically listen for an overlapping but distinct set of
    // signals to NestJS (notably, SIGTERM and SIGINT), and will start shutting
    // down when they're received.
    //
    // Unfortunately, the .shutdown() method isn't idempotent, and will throw
    // errors if called on a worker that's already in the process of shutting
    // down.
    //
    // Since it's possible for NestJS to exit with app.close(), which would
    // *not* trigger workers to automatically shut down, we need to check the
    // worker's state and only call .shutdown() if it's still running.
    //
    // This is racy (e.g. a signal could be received just after the check and
    // before the shutdown), but the race is pretty long, so I think it's fine.
    if (this.worker && (this.worker.getState() === 'INITIALIZED' || this.worker.getState() === 'RUNNING')) {
      this.worker.shutdown();
    }

    try {
      await this.workerRunPromise;

    } catch (err: any) {
      this.logger.warn('Temporal worker was not cleanly shutdown.', {
        err: err instanceof Error ? err.message : err,
        stack: err instanceof Error ? err.stack : undefined,
      });
    }
  }

  onApplicationBootstrap() {
    this.workerRunPromise = this.worker?.run();
  }

  async explore() {
    const workerConfig = this.getWorkerConfigOptions();
    const runTimeOptions = this.getRuntimeOptions();
    const connectionOptions = this.getNativeConnectionOptions();

    // should contain taskQueue
    if (workerConfig.taskQueue) {
      const activitiesFunc = await this.handleActivities();

      if (runTimeOptions) {
        this.logger.verbose('Instantiating a new Core object');
        Runtime.install(runTimeOptions);
      }

      const workerOptions = {
        activities: activitiesFunc,
      } as WorkerOptions;
      if (connectionOptions) {
        this.logger.verbose('Connecting to the Temporal server');
        workerOptions.connection = await NativeConnection.connect(
          connectionOptions,
        );
      }

      this.logger.verbose('Creating a new Worker');
      this._worker = await Worker.create(
        Object.assign(workerOptions, workerConfig),
      );
    }
  }

  getWorkerConfigOptions(): WorkerOptions {
    return this.options.workerOptions;
  }

  getNativeConnectionOptions(): NativeConnectionOptions | undefined {
    return this.options.connectionOptions;
  }

  getRuntimeOptions(): RuntimeOptions | undefined {
    return this.options.runtimeOptions;
  }

  getActivityClasses(): object[] | undefined {
    return this.options.activityClasses;
  }

  async handleActivities() {
    const activitiesMethod = {};

    const activityClasses = this.getActivityClasses();
    const activities: InstanceWrapper[] = this.discoveryService
      .getProviders()
      .filter(
        (wrapper: InstanceWrapper) =>
          this.metadataAccessor.isActivities(
            !wrapper.metatype || wrapper.inject
              ? wrapper.instance?.constructor
              : wrapper.metatype,
          ) &&
          (!activityClasses || activityClasses.includes(wrapper.metatype)),
      );

<<<<<<< HEAD
    activities.forEach((wrapper: InstanceWrapper) => {
      const { instance } = wrapper;
      const isRequestScoped = !wrapper.isDependencyTreeStatic();

      this.metadataScanner.scanFromPrototype(
=======
    const activitiesLoader = activities.flatMap((wrapper: InstanceWrapper) => {
      const { instance, metatype } = wrapper;
      const isRequestScoped = !wrapper.isDependencyTreeStatic();

      //
      const activitiesOptions = this.metadataAccessor.getActivities(
        instance.constructor || metatype,
      );

      return this.metadataScanner.scanFromPrototype(
>>>>>>> 80647ae5
        instance,
        Object.getPrototypeOf(instance),
        async (key: string) => {
          if (this.metadataAccessor.isActivity(instance[key])) {
<<<<<<< HEAD
=======
            const metadata = this.metadataAccessor.getActivity(instance[key]) as ActivityOptions;

            let activityName = key;
            if (metadata?.name) {
              if (typeof metadata.name === 'string') {
                activityName = metadata.name
              }
              else {
                const activityNameResult = metadata.name(instance);
                if (typeof activityNameResult === 'string') {
                  activityName = activityNameResult
                }
                else {
                  activityName = await activityNameResult;
                }
              }
            }

>>>>>>> 80647ae5
            if (isRequestScoped) {
              // TODO: handle request scoped
            } else {
              activitiesMethod[activityName] = instance[key].bind(instance);
            }
          }
        },
      );
    });
    await Promise.all(activitiesLoader);
    return activitiesMethod;
  }
}<|MERGE_RESOLUTION|>--- conflicted
+++ resolved
@@ -25,13 +25,9 @@
 
 @Injectable()
 export class TemporalExplorer
-<<<<<<< HEAD
   implements OnModuleInit, OnModuleDestroy, OnApplicationBootstrap
 {
   @Inject(TEMPORAL_MODULE_OPTIONS_TOKEN) private options: TemporalModuleOptions;
-=======
-  implements OnModuleInit, OnModuleDestroy, OnApplicationBootstrap {
->>>>>>> 80647ae5
   private readonly logger = new Logger(TemporalExplorer.name);
   public get worker() {
     return this._worker;
@@ -43,7 +39,7 @@
     private readonly discoveryService: DiscoveryService,
     private readonly metadataAccessor: TemporalMetadataAccessor,
     private readonly metadataScanner: MetadataScanner,
-  ) { }
+  ) {}
 
   async onModuleInit() {
     await this.explore();
@@ -146,58 +142,40 @@
           (!activityClasses || activityClasses.includes(wrapper.metatype)),
       );
 
-<<<<<<< HEAD
-    activities.forEach((wrapper: InstanceWrapper) => {
+      const activitiesLoader = activities.flatMap((wrapper: InstanceWrapper) => {
       const { instance } = wrapper;
       const isRequestScoped = !wrapper.isDependencyTreeStatic();
 
-      this.metadataScanner.scanFromPrototype(
-=======
-    const activitiesLoader = activities.flatMap((wrapper: InstanceWrapper) => {
-      const { instance, metatype } = wrapper;
-      const isRequestScoped = !wrapper.isDependencyTreeStatic();
-
-      //
-      const activitiesOptions = this.metadataAccessor.getActivities(
-        instance.constructor || metatype,
-      );
-
       return this.metadataScanner.scanFromPrototype(
->>>>>>> 80647ae5
         instance,
         Object.getPrototypeOf(instance),
         async (key: string) => {
           if (this.metadataAccessor.isActivity(instance[key])) {
-<<<<<<< HEAD
-=======
             const metadata = this.metadataAccessor.getActivity(instance[key]) as ActivityOptions;
 
             let activityName = key;
             if (metadata?.name) {
               if (typeof metadata.name === 'string') {
-                activityName = metadata.name
-              }
-              else {
+                activityName = metadata.name;
+              } else {
+                // @ts-expect-error - metadata.name can be a function
                 const activityNameResult = metadata.name(instance);
                 if (typeof activityNameResult === 'string') {
-                  activityName = activityNameResult
-                }
-                else {
+                  activityName = activityNameResult;
+                } else {
                   activityName = await activityNameResult;
                 }
               }
             }
-
->>>>>>> 80647ae5
             if (isRequestScoped) {
               // TODO: handle request scoped
             } else {
-              activitiesMethod[activityName] = instance[key].bind(instance);
-            }
+              activitiesMethod[activityName] = instance[key].bind(instance);            }
           }
         },
       );
     });
+
     await Promise.all(activitiesLoader);
     return activitiesMethod;
   }
